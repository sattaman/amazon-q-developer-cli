use std::collections::{
    HashMap,
    VecDeque,
};
use std::sync::Arc;

use fig_api_client::model::{
    AssistantResponseMessage,
    ChatMessage,
    ConversationState as FigConversationState,
    Tool,
    ToolInputSchema,
    ToolResult,
    ToolResultContentBlock,
    ToolSpecification,
    ToolUse,
    UserInputMessage,
    UserInputMessageContext,
};
use fig_os_shim::Context;
use mcp_client::Prompt;
use tracing::{
    debug,
    error,
    warn,
};

use super::consts::{
    MAX_CHARS,
    MAX_CONVERSATION_STATE_HISTORY_LEN,
};
use super::context::ContextManager;
use super::hooks::{
    Hook,
    HookTrigger,
};
use super::message::{
    AssistantMessage,
    ToolUseResult,
    ToolUseResultBlock,
    UserMessage,
    UserMessageContent,
    build_env_state,
};
use super::shared_writer::SharedWriter;
use super::token_counter::{
    CharCount,
    CharCounter,
};
use super::tools::{
    InputSchema,
    QueuedTool,
    ToolOrigin,
    ToolSpec,
    serde_value_to_document,
};

const CONTEXT_ENTRY_START_HEADER: &str = "--- CONTEXT ENTRY BEGIN ---\n";
const CONTEXT_ENTRY_END_HEADER: &str = "--- CONTEXT ENTRY END ---\n\n";

/// Tracks state related to an ongoing conversation.
#[derive(Debug, Clone)]
pub struct ConversationState {
    /// Randomly generated on creation.
    conversation_id: String,
    /// The next user message to be sent as part of the conversation. Required to be [Some] before
    /// calling [Self::as_sendable_conversation_state].
    next_message: Option<UserMessage>,
    history: VecDeque<(UserMessage, AssistantMessage)>,
    /// The range in the history sendable to the backend (start inclusive, end exclusive).
    valid_history_range: (usize, usize),
    /// Similar to history in that stores user and assistant responses, except that it is not used
    /// in message requests. Instead, the responses are expected to be in human-readable format,
    /// e.g user messages prefixed with '> '. Should also be used to store errors posted in the
    /// chat.
    pub transcript: VecDeque<String>,
    pub tools: HashMap<ToolOrigin, Vec<Tool>>,
    /// Context manager for handling sticky context files
    pub context_manager: Option<ContextManager>,
    /// Cached value representing the length of the user context message.
    context_message_length: Option<usize>,
    /// Stores the latest conversation summary created by /compact
    latest_summary: Option<String>,
    updates: Option<SharedWriter>,
}

impl ConversationState {
    pub async fn new(
        ctx: Arc<Context>,
        conversation_id: &str,
        tool_config: HashMap<String, ToolSpec>,
        profile: Option<String>,
        updates: Option<SharedWriter>,
    ) -> Self {
        // Initialize context manager
        let context_manager = match ContextManager::new(ctx).await {
            Ok(mut manager) => {
                // Switch to specified profile if provided
                if let Some(profile_name) = profile {
                    if let Err(e) = manager.switch_profile(&profile_name).await {
                        warn!("Failed to switch to profile {}: {}", profile_name, e);
                    }
                }
                Some(manager)
            },
            Err(e) => {
                warn!("Failed to initialize context manager: {}", e);
                None
            },
        };

        Self {
            conversation_id: conversation_id.to_string(),
            next_message: None,
            history: VecDeque::new(),
            valid_history_range: Default::default(),
            transcript: VecDeque::with_capacity(MAX_CONVERSATION_STATE_HISTORY_LEN),
            tools: tool_config
                .into_values()
                .fold(HashMap::<ToolOrigin, Vec<Tool>>::new(), |mut acc, v| {
                    let tool = Tool::ToolSpecification(ToolSpecification {
                        name: v.name,
                        description: v.description,
                        input_schema: v.input_schema.into(),
                    });
<<<<<<< HEAD
                    acc.entry(v.tool_origin.unwrap_or(ToolOrigin::Core))
=======
                    acc.entry(v.tool_origin)
>>>>>>> 03173158
                        .and_modify(|tools| tools.push(tool.clone()))
                        .or_insert(vec![tool]);
                    acc
                }),
            context_manager,
            context_message_length: None,
            latest_summary: None,
            updates,
        }
    }

    pub fn history(&self) -> &VecDeque<(UserMessage, AssistantMessage)> {
        &self.history
    }

    /// Clears the conversation history and optionally the summary.
    pub fn clear(&mut self, preserve_summary: bool) {
        self.next_message = None;
        self.history.clear();
        if !preserve_summary {
            self.latest_summary = None;
        }
    }

    /// Appends a collection prompts into history and returns the last message in the collection.
    /// It asserts that the collection ends with a prompt that assumes the role of user.
    pub fn append_prompts(&mut self, mut prompts: VecDeque<Prompt>) -> Option<String> {
        debug_assert!(self.next_message.is_none(), "next_message should not exist");
        debug_assert!(prompts.back().is_some_and(|p| p.role == mcp_client::Role::User));
        let last_msg = prompts.pop_back()?;
        let (mut candidate_user, mut candidate_asst) = (None::<UserMessage>, None::<AssistantMessage>);
        while let Some(prompt) = prompts.pop_front() {
            let Prompt { role, content } = prompt;
            match role {
                mcp_client::Role::User => {
                    let user_msg = UserMessage::new_prompt(content.to_string());
                    candidate_user.replace(user_msg);
                },
                mcp_client::Role::Assistant => {
                    let assistant_msg = AssistantMessage::new_response(None, content.into());
                    candidate_asst.replace(assistant_msg);
                },
            }
            if candidate_asst.is_some() && candidate_user.is_some() {
                let asst = candidate_asst.take().unwrap();
                let user = candidate_user.take().unwrap();
                self.append_assistant_transcript(&asst);
                self.history.push_back((user, asst));
            }
        }
        Some(last_msg.content.to_string())
    }

    pub fn next_user_message(&self) -> Option<&UserMessage> {
        self.next_message.as_ref()
    }

    pub fn reset_next_user_message(&mut self) {
        self.next_message = None;
    }

    pub async fn set_next_user_message(&mut self, input: String) {
        debug_assert!(self.next_message.is_none(), "next_message should not exist");
        if let Some(next_message) = self.next_message.as_ref() {
            warn!(?next_message, "next_message should not exist");
        }

        let input = if input.is_empty() {
            warn!("input must not be empty when adding new messages");
            "Empty prompt".to_string()
        } else {
            input
        };

        let msg = UserMessage::new_prompt(input);
        self.next_message = Some(msg);
    }

    /// Sets the response message according to the currently set [Self::next_message].
    pub fn push_assistant_message(&mut self, message: AssistantMessage) {
        debug_assert!(self.next_message.is_some(), "next_message should exist");
        let next_user_message = self.next_message.take().expect("next user message should exist");

        self.append_assistant_transcript(&message);
        self.history.push_back((next_user_message, message));
    }

    /// Returns the conversation id.
    pub fn conversation_id(&self) -> &str {
        self.conversation_id.as_ref()
    }

    /// Returns the message id associated with the last assistant message, if present.
    ///
    /// This is equivalent to `utterance_id` in the Q API.
    pub fn message_id(&self) -> Option<&str> {
        self.history.back().and_then(|(_, msg)| msg.message_id())
    }

    /// Updates the history so that, when non-empty, the following invariants are in place:
    /// 1. The history length is `<= MAX_CONVERSATION_STATE_HISTORY_LEN`. Oldest messages are
    ///    dropped.
    /// 2. The first message is from the user, and does not contain tool results. Oldest messages
    ///    are dropped.
    /// 3. If the last message from the assistant contains tool results, and a next user message is
    ///    set without tool results, then the user message will have "cancelled" tool results.
    pub fn enforce_conversation_invariants(&mut self) {
        // First set the valid range as the entire history - this will be truncated as necessary
        // later below.
        self.valid_history_range = (0, self.history.len());

        // Trim the conversation history by finding the second oldest message from the user without
        // tool results - this will be the new oldest message in the history.
        //
        // Note that we reserve extra slots for [ConversationState::context_messages].
        if (self.history.len() * 2) > MAX_CONVERSATION_STATE_HISTORY_LEN - 6 {
            match self
                .history
                .iter()
                .enumerate()
                .skip(1)
                .find(|(_, (m, _))| -> bool { !m.has_tool_use_results() })
                .map(|v| v.0)
            {
                Some(i) => {
                    debug!("removing the first {i} user/assistant response pairs in the history");
                    self.valid_history_range.0 = i;
                },
                None => {
                    debug!("no valid starting user message found in the history, clearing");
                    self.valid_history_range = (0, 0);
                    // Edge case: if the next message contains tool results, then we have to just
                    // abandon them.
                    if self.next_message.as_ref().is_some_and(|m| m.has_tool_use_results()) {
                        debug!("abandoning tool results");
                        self.next_message = Some(UserMessage::new_prompt(
                            "The conversation history has overflowed, clearing state".to_string(),
                        ));
                    }
                },
            }
        }

        // If the last message from the assistant contains tool uses AND next_message is set, we need to
        // ensure that next_message contains tool results.
        if let (Some((_, AssistantMessage::ToolUse { tool_uses, .. })), Some(user_msg)) = (
            self.history
                .range(self.valid_history_range.0..self.valid_history_range.1)
                .last(),
            &mut self.next_message,
        ) {
            if !user_msg.has_tool_use_results() {
                debug!(
                    "last assistant message contains tool uses, but next message is set and does not contain tool results. setting tool results as cancelled"
                );
                *user_msg = UserMessage::new_cancelled_tool_uses(
                    user_msg.prompt().map(|p| p.to_string()),
                    tool_uses.iter().map(|t| t.id.as_str()),
                );
            }
        }
    }

    pub fn add_tool_results(&mut self, tool_results: Vec<ToolUseResult>) {
        debug_assert!(self.next_message.is_none());
        self.next_message = Some(UserMessage::new_tool_use_results(tool_results));
    }

    /// Sets the next user message with "cancelled" tool results.
    pub fn abandon_tool_use(&mut self, tools_to_be_abandoned: Vec<QueuedTool>, deny_input: String) {
        self.next_message = Some(UserMessage::new_cancelled_tool_uses(
            Some(deny_input),
            tools_to_be_abandoned.iter().map(|t| t.id.as_str()),
        ));
    }

    /// Returns a [FigConversationState] capable of being sent by [fig_api_client::StreamingClient].
    ///
    /// Params:
    /// - `run_hooks` - whether hooks should be executed and included as context
    pub async fn as_sendable_conversation_state(&mut self, run_hooks: bool) -> FigConversationState {
        debug_assert!(self.next_message.is_some());
        self.enforce_conversation_invariants();
        self.history.drain(self.valid_history_range.1..);
        self.history.drain(..self.valid_history_range.0);

        self.backend_conversation_state(run_hooks, false)
            .await
            .into_fig_conversation_state()
            .expect("unable to construct conversation state")
    }

    /// Returns a conversation state representation which reflects the exact conversation to send
    /// back to the model.
    pub async fn backend_conversation_state(&mut self, run_hooks: bool, quiet: bool) -> BackendConversationState<'_> {
        self.enforce_conversation_invariants();

        // Run hooks and add to conversation start and next user message.
        let mut conversation_start_context = None;
        if let (true, Some(cm)) = (run_hooks, self.context_manager.as_mut()) {
            let mut null_writer = SharedWriter::null();
            let updates = if quiet {
                None
            } else {
                Some(self.updates.as_mut().unwrap_or(&mut null_writer))
            };

            let hook_results = cm.run_hooks(updates).await;
            conversation_start_context = Some(format_hook_context(hook_results.iter(), HookTrigger::ConversationStart));

            // add per prompt content to next_user_message if available
            if let Some(next_message) = self.next_message.as_mut() {
                next_message.additional_context = format_hook_context(hook_results.iter(), HookTrigger::PerPrompt);
            }
        }

        let context_messages = self.context_messages(conversation_start_context).await;

        BackendConversationState {
            conversation_id: self.conversation_id.as_str(),
            next_user_message: self.next_message.as_ref(),
            history: self
                .history
                .range(self.valid_history_range.0..self.valid_history_range.1),
            context_messages,
            tools: &self.tools,
        }
    }

    /// Returns a [FigConversationState] capable of replacing the history of the current
    /// conversation with a summary generated by the model.
    pub async fn create_summary_request(&mut self, custom_prompt: Option<impl AsRef<str>>) -> FigConversationState {
        let summary_content = match custom_prompt {
            Some(custom_prompt) => {
                // Make the custom instructions much more prominent and directive
                format!(
                    "[SYSTEM NOTE: This is an automated summarization request, not from the user]\n\n\
                            FORMAT REQUIREMENTS: Create a structured, concise summary in bullet-point format. DO NOT respond conversationally. DO NOT address the user directly.\n\n\
                            IMPORTANT CUSTOM INSTRUCTION: {}\n\n\
                            Your task is to create a structured summary document containing:\n\
                            1) A bullet-point list of key topics/questions covered\n\
                            2) Bullet points for all significant tools executed and their results\n\
                            3) Bullet points for any code or technical information shared\n\
                            4) A section of key insights gained\n\n\
                            FORMAT THE SUMMARY IN THIRD PERSON, NOT AS A DIRECT RESPONSE. Example format:\n\n\
                            ## CONVERSATION SUMMARY\n\
                            * Topic 1: Key information\n\
                            * Topic 2: Key information\n\n\
                            ## TOOLS EXECUTED\n\
                            * Tool X: Result Y\n\n\
                            Remember this is a DOCUMENT not a chat response. The custom instruction above modifies what to prioritize.\n\
                            FILTER OUT CHAT CONVENTIONS (greetings, offers to help, etc).",
                    custom_prompt.as_ref()
                )
            },
            None => {
                // Default prompt
                "[SYSTEM NOTE: This is an automated summarization request, not from the user]\n\n\
                        FORMAT REQUIREMENTS: Create a structured, concise summary in bullet-point format. DO NOT respond conversationally. DO NOT address the user directly.\n\n\
                        Your task is to create a structured summary document containing:\n\
                        1) A bullet-point list of key topics/questions covered\n\
                        2) Bullet points for all significant tools executed and their results\n\
                        3) Bullet points for any code or technical information shared\n\
                        4) A section of key insights gained\n\n\
                        FORMAT THE SUMMARY IN THIRD PERSON, NOT AS A DIRECT RESPONSE. Example format:\n\n\
                        ## CONVERSATION SUMMARY\n\
                        * Topic 1: Key information\n\
                        * Topic 2: Key information\n\n\
                        ## TOOLS EXECUTED\n\
                        * Tool X: Result Y\n\n\
                        Remember this is a DOCUMENT not a chat response.\n\
                        FILTER OUT CHAT CONVENTIONS (greetings, offers to help, etc).".to_string()
            },
        };

        let conv_state = self.backend_conversation_state(false, true).await;

        // Include everything but the last message in the history.
        let history_len = conv_state.history.len();
        let history = if history_len < 2 {
            vec![]
        } else {
            flatten_history(conv_state.history.take(history_len.saturating_sub(1)))
        };

        let mut summary_message = UserInputMessage {
            content: summary_content,
            user_input_message_context: None,
            user_intent: None,
        };

        // If the last message contains tool uses, then add cancelled tool results to the summary
        // message.
        if let Some(ChatMessage::AssistantResponseMessage(AssistantResponseMessage {
            tool_uses: Some(tool_uses),
            ..
        })) = history.last()
        {
            self.set_cancelled_tool_results(&mut summary_message, tool_uses);
        }

        FigConversationState {
            conversation_id: Some(self.conversation_id.clone()),
            user_input_message: summary_message,
            history: Some(history),
        }
    }

    pub fn replace_history_with_summary(&mut self, summary: String) {
        self.history.drain(..(self.history.len().saturating_sub(1)));
        self.latest_summary = Some(summary);
        // If the last message contains tool results, then we add the results to the content field
        // instead. This is required to avoid validation errors.
        // TODO: this can break since the max user content size is less than the max tool response
        // size! Alternative could be to set the last tool use as part of the context messages.
        if let Some((user, _)) = self.history.back_mut() {
            if let Some(tool_results) = user.tool_use_results() {
                let tool_content: Vec<String> = tool_results
                    .iter()
                    .flat_map(|tr| {
                        tr.content.iter().map(|c| match c {
                            ToolUseResultBlock::Json(document) => serde_json::to_string(&document)
                                .map_err(|err| error!(?err, "failed to serialize tool result"))
                                .unwrap_or_default(),
                            ToolUseResultBlock::Text(s) => s.clone(),
                        })
                    })
                    .collect::<_>();
                let mut tool_content = tool_content.join(" ");
                if tool_content.is_empty() {
                    // To avoid validation errors with empty content, we need to make sure
                    // something is set.
                    tool_content.push_str("<tool result redacted>");
                }
                user.content = UserMessageContent::Prompt { prompt: tool_content };
            }
        }
    }

    pub fn current_profile(&self) -> Option<&str> {
        if let Some(cm) = self.context_manager.as_ref() {
            Some(cm.current_profile.as_str())
        } else {
            None
        }
    }

    /// Returns pairs of user and assistant messages to include as context in the message history
    /// including both summaries and context files if available.
    ///
    /// TODO:
    /// - Either add support for multiple context messages if the context is too large to fit inside
    ///   a single user message, or handle this case more gracefully. For now, always return 2
    ///   messages.
    /// - Cache this return for some period of time.
    async fn context_messages(
        &mut self,
        conversation_start_context: Option<String>,
    ) -> Option<Vec<(UserMessage, AssistantMessage)>> {
        let mut context_content = String::new();

        if let Some(summary) = &self.latest_summary {
            context_content.push_str(CONTEXT_ENTRY_START_HEADER);
            context_content.push_str("This summary contains ALL relevant information from our previous conversation including tool uses, results, code analysis, and file operations. YOU MUST reference this information when answering questions and explicitly acknowledge specific details from the summary when they're relevant to the current question.\n\n");
            context_content.push_str("SUMMARY CONTENT:\n");
            context_content.push_str(summary);
            context_content.push('\n');
            context_content.push_str(CONTEXT_ENTRY_END_HEADER);
        }

        // Add context files if available
        if let Some(context_manager) = self.context_manager.as_mut() {
            match context_manager.get_context_files(true).await {
                Ok(files) => {
                    if !files.is_empty() {
                        context_content.push_str(CONTEXT_ENTRY_START_HEADER);
                        for (filename, content) in files {
                            context_content.push_str(&format!("[{}]\n{}\n", filename, content));
                        }
                        context_content.push_str(CONTEXT_ENTRY_END_HEADER);
                    }
                },
                Err(e) => {
                    warn!("Failed to get context files: {}", e);
                },
            }
        }

        if let Some(context) = conversation_start_context {
            context_content.push_str(&context);
        }

        if !context_content.is_empty() {
            self.context_message_length = Some(context_content.len());
            let user_msg = UserMessage::new_prompt(context_content);
            let assistant_msg = AssistantMessage::new_response(None, "I will fully incorporate this information when generating my responses, and explicitly acknowledge relevant parts of the summary when answering questions.".into());
            Some(vec![(user_msg, assistant_msg)])
        } else {
            None
        }
    }

    /// The length of the user message used as context, if any.
    pub fn context_message_length(&self) -> Option<usize> {
        self.context_message_length
    }

    /// Calculate the total character count in the conversation
    pub async fn calculate_char_count(&mut self) -> CharCount {
        self.backend_conversation_state(false, true).await.char_count()
    }

    /// Get the current token warning level
    pub async fn get_token_warning_level(&mut self) -> TokenWarningLevel {
        let total_chars = self.calculate_char_count().await;

        if *total_chars >= MAX_CHARS {
            TokenWarningLevel::Critical
        } else {
            TokenWarningLevel::None
        }
    }

    pub fn append_user_transcript(&mut self, message: &str) {
        self.append_transcript(format!("> {}", message.replace("\n", "> \n")));
    }

    pub fn append_assistant_transcript(&mut self, message: &AssistantMessage) {
        let tool_uses = message.tool_uses().map_or("none".to_string(), |tools| {
            tools.iter().map(|tool| tool.name.clone()).collect::<Vec<_>>().join(",")
        });
        self.append_transcript(format!("{}\n[Tool uses: {tool_uses}]", message.content()));
    }

    pub fn append_transcript(&mut self, message: String) {
        if self.transcript.len() >= MAX_CONVERSATION_STATE_HISTORY_LEN {
            self.transcript.pop_front();
        }
        self.transcript.push_back(message);
    }

    /// Mutates `msg` so that it will contain an appropriate [UserInputMessageContext] that
    /// contains "cancelled" tool results for `tool_uses`.
    fn set_cancelled_tool_results(&self, msg: &mut UserInputMessage, tool_uses: &[ToolUse]) {
        match msg.user_input_message_context.as_mut() {
            Some(ctx) => {
                if ctx.tool_results.as_ref().is_none_or(|r| r.is_empty()) {
                    debug!(
                        "last assistant message contains tool uses, but next message is set and does not contain tool results. setting tool results as cancelled"
                    );
                    ctx.tool_results = Some(
                        tool_uses
                            .iter()
                            .map(|tool_use| ToolResult {
                                tool_use_id: tool_use.tool_use_id.clone(),
                                content: vec![ToolResultContentBlock::Text(
                                    "Tool use was cancelled by the user".to_string(),
                                )],
                                status: fig_api_client::model::ToolResultStatus::Error,
                            })
                            .collect::<Vec<_>>(),
                    );
                }
            },
            None => {
                debug!(
                    "last assistant message contains tool uses, but next message is set and does not contain tool results. setting tool results as cancelled"
                );
                let tool_results = tool_uses
                    .iter()
                    .map(|tool_use| ToolResult {
                        tool_use_id: tool_use.tool_use_id.clone(),
                        content: vec![ToolResultContentBlock::Text(
                            "Tool use was cancelled by the user".to_string(),
                        )],
                        status: fig_api_client::model::ToolResultStatus::Error,
                    })
                    .collect::<Vec<_>>();
                let user_input_message_context = UserInputMessageContext {
                    shell_state: None,
                    env_state: Some(build_env_state()),
                    tool_results: Some(tool_results),
                    tools: if self.tools.is_empty() {
                        None
                    } else {
                        Some(self.tools.values().flatten().cloned().collect::<Vec<_>>())
                    },
                    ..Default::default()
                };
                msg.user_input_message_context = Some(user_input_message_context);
            },
        }
    }
}

/// Represents a conversation state that can be converted into a [FigConversationState] (the type
/// used by the API client). Represents borrowed data, and reflects an exact [FigConversationState]
/// that can be generated from [ConversationState] at any point in time.
///
/// This is intended to provide us ways to accurately assess the exact state that is sent to the
/// model without having to needlessly clone and mutate [ConversationState] in strange ways.
pub type BackendConversationState<'a> = BackendConversationStateImpl<
    'a,
    std::collections::vec_deque::Iter<'a, (UserMessage, AssistantMessage)>,
    Option<Vec<(UserMessage, AssistantMessage)>>,
>;

/// See [BackendConversationState]
#[derive(Debug, Clone)]
pub struct BackendConversationStateImpl<'a, T, U> {
    pub conversation_id: &'a str,
    pub next_user_message: Option<&'a UserMessage>,
    pub history: T,
    pub context_messages: U,
    pub tools: &'a HashMap<ToolOrigin, Vec<Tool>>,
}

impl
    BackendConversationStateImpl<
        '_,
        std::collections::vec_deque::Iter<'_, (UserMessage, AssistantMessage)>,
        Option<Vec<(UserMessage, AssistantMessage)>>,
    >
{
    fn into_fig_conversation_state(self) -> eyre::Result<FigConversationState> {
        let history = flatten_history(self.context_messages.unwrap_or_default().iter().chain(self.history));
        let mut user_input_message: UserInputMessage = self
            .next_user_message
            .cloned()
            .map(UserMessage::into_user_input_message)
            .ok_or(eyre::eyre!("next user message is not set"))?;
        if let Some(ctx) = user_input_message.user_input_message_context.as_mut() {
            ctx.tools = Some(self.tools.values().flatten().cloned().collect::<Vec<_>>());
        }

        Ok(FigConversationState {
            conversation_id: Some(self.conversation_id.to_string()),
            user_input_message,
            history: Some(history),
        })
    }

    pub fn calculate_conversation_size(&self) -> ConversationSize {
        let mut user_chars = 0;
        let mut assistant_chars = 0;
        let mut context_chars = 0;

        // Count the chars used by the messages in the history.
        // this clone is cheap
        let history = self.history.clone();
        for (user, assistant) in history {
            user_chars += *user.char_count();
            assistant_chars += *assistant.char_count();
        }

        // Add any chars from context messages, if available.
        context_chars += self
            .context_messages
            .as_ref()
            .map(|v| {
                v.iter().fold(0, |acc, (user, assistant)| {
                    acc + *user.char_count() + *assistant.char_count()
                })
            })
            .unwrap_or_default();

        ConversationSize {
            context_messages: context_chars.into(),
            user_messages: user_chars.into(),
            assistant_messages: assistant_chars.into(),
        }
    }
}

/// Reflects a detailed accounting of the context window utilization for a given conversation.
#[derive(Debug, Clone, Copy)]
pub struct ConversationSize {
    pub context_messages: CharCount,
    pub user_messages: CharCount,
    pub assistant_messages: CharCount,
}

/// Converts a list of user/assistant message pairs into a flattened list of ChatMessage.
fn flatten_history<'a, T>(history: T) -> Vec<ChatMessage>
where
    T: Iterator<Item = &'a (UserMessage, AssistantMessage)>,
{
    history.fold(Vec::new(), |mut acc, (user, assistant)| {
        acc.push(ChatMessage::UserInputMessage(user.clone().into_history_entry()));
        acc.push(ChatMessage::AssistantResponseMessage(assistant.clone().into()));
        acc
    })
}

/// Character count warning levels for conversation size
#[derive(Debug, Clone, PartialEq, Eq)]
pub enum TokenWarningLevel {
    /// No warning, conversation is within normal limits
    None,
    /// Critical level - at single warning threshold (600K characters)
    Critical,
}

impl From<InputSchema> for ToolInputSchema {
    fn from(value: InputSchema) -> Self {
        Self {
            json: Some(serde_value_to_document(value.0)),
        }
    }
}

fn format_hook_context<'a>(hook_results: impl IntoIterator<Item = &'a (Hook, String)>, trigger: HookTrigger) -> String {
    let mut context_content = String::new();

    context_content.push_str(CONTEXT_ENTRY_START_HEADER);
    context_content.push_str("This section (like others) contains important information that I want you to use in your responses. I have gathered this context from valuable programmatic script hooks. You must follow any requests and consider all of the information in this section");
    if trigger == HookTrigger::ConversationStart {
        context_content.push_str(" for the entire conversation");
    }
    context_content.push_str("\n\n");

    for (hook, output) in hook_results.into_iter().filter(|(h, _)| h.trigger == trigger) {
        context_content.push_str(&format!("'{}': {output}\n\n", &hook.name));
    }
    context_content.push_str(CONTEXT_ENTRY_END_HEADER);
    context_content
}

#[cfg(test)]
mod tests {
    use fig_api_client::model::{
        AssistantResponseMessage,
        ToolResultStatus,
    };

    use super::super::context::{
        AMAZONQ_FILENAME,
        profile_context_path,
    };
    use super::super::message::AssistantToolUse;
    use super::*;
    use crate::tool_manager::ToolManager;

    fn assert_conversation_state_invariants(state: FigConversationState, assertion_iteration: usize) {
        if let Some(Some(msg)) = state.history.as_ref().map(|h| h.first()) {
            assert!(
                matches!(msg, ChatMessage::UserInputMessage(_)),
                "{assertion_iteration}: First message in the history must be from the user, instead found: {:?}",
                msg
            );
        }
        if let Some(Some(msg)) = state.history.as_ref().map(|h| h.last()) {
            assert!(
                matches!(msg, ChatMessage::AssistantResponseMessage(_)),
                "{assertion_iteration}: Last message in the history must be from the assistant, instead found: {:?}",
                msg
            );
            // If the last message from the assistant contains tool uses, then the next user
            // message must contain tool results.
            match (state.user_input_message.user_input_message_context.as_ref(), msg) {
                (
                    Some(ctx),
                    ChatMessage::AssistantResponseMessage(AssistantResponseMessage {
                        tool_uses: Some(tool_uses),
                        ..
                    }),
                ) if !tool_uses.is_empty() => {
                    assert!(
                        ctx.tool_results.as_ref().is_some_and(|r| !r.is_empty()),
                        "The user input message must contain tool results when the last assistant message contains tool uses"
                    );
                },
                _ => {},
            }
        }

        if let Some(history) = state.history.as_ref() {
            for (i, msg) in history.iter().enumerate() {
                // User message checks.
                if let ChatMessage::UserInputMessage(user) = msg {
                    assert!(
                        user.user_input_message_context
                            .as_ref()
                            .is_none_or(|ctx| ctx.tools.is_none()),
                        "the tool specification should be empty for all user messages in the history"
                    );

                    // Check that messages with tool results are immediately preceded by an
                    // assistant message with tool uses.
                    if user
                        .user_input_message_context
                        .as_ref()
                        .is_some_and(|ctx| ctx.tool_results.as_ref().is_some_and(|r| !r.is_empty()))
                    {
                        match history.get(i.checked_sub(1).unwrap_or_else(|| {
                            panic!(
                                "{assertion_iteration}: first message in the history should not contain tool results"
                            )
                        })) {
                            Some(ChatMessage::AssistantResponseMessage(assistant)) => {
                                assert!(assistant.tool_uses.is_some());
                            },
                            _ => panic!(
                                "expected an assistant response message with tool uses at index: {}",
                                i - 1
                            ),
                        }
                    }
                }
            }
        }

        let actual_history_len = state.history.unwrap_or_default().len();
        assert!(
            actual_history_len <= MAX_CONVERSATION_STATE_HISTORY_LEN,
            "history should not extend past the max limit of {}, instead found length {}",
            MAX_CONVERSATION_STATE_HISTORY_LEN,
            actual_history_len
        );

        let ctx = state
            .user_input_message
            .user_input_message_context
            .as_ref()
            .expect("user input message context must exist");
        assert!(
            ctx.tools.is_some(),
            "Currently, the tool spec must be included in the next user message"
        );
    }

    #[tokio::test]
    async fn test_conversation_state_history_handling_truncation() {
        let mut tool_manager = ToolManager::default();
        let mut conversation_state = ConversationState::new(
            Context::new_fake(),
            "fake_conv_id",
            tool_manager.load_tools().await.unwrap(),
            None,
            None,
        )
        .await;

        // First, build a large conversation history. We need to ensure that the order is always
        // User -> Assistant -> User -> Assistant ...and so on.
        conversation_state.set_next_user_message("start".to_string()).await;
        for i in 0..=(MAX_CONVERSATION_STATE_HISTORY_LEN + 100) {
            let s = conversation_state.as_sendable_conversation_state(true).await;
            assert_conversation_state_invariants(s, i);
            conversation_state.push_assistant_message(AssistantMessage::new_response(None, i.to_string()));
            conversation_state.set_next_user_message(i.to_string()).await;
        }
    }

    #[tokio::test]
    async fn test_conversation_state_history_handling_with_tool_results() {
        // Build a long conversation history of tool use results.
        let mut tool_manager = ToolManager::default();
        let mut conversation_state = ConversationState::new(
            Context::new_fake(),
            "fake_conv_id",
            tool_manager.load_tools().await.unwrap(),
            None,
            None,
        )
        .await;
        conversation_state.set_next_user_message("start".to_string()).await;
        for i in 0..=(MAX_CONVERSATION_STATE_HISTORY_LEN + 100) {
            let s = conversation_state.as_sendable_conversation_state(true).await;
            assert_conversation_state_invariants(s, i);

            conversation_state.push_assistant_message(AssistantMessage::new_tool_use(None, i.to_string(), vec![
                AssistantToolUse {
                    id: "tool_id".to_string(),
                    name: "tool name".to_string(),
                    args: serde_json::Value::Null,
                },
            ]));
            conversation_state.add_tool_results(vec![ToolUseResult {
                tool_use_id: "tool_id".to_string(),
                content: vec![],
                status: ToolResultStatus::Success,
            }]);
        }

        // Build a long conversation history of user messages mixed in with tool results.
        let mut conversation_state = ConversationState::new(
            Context::new_fake(),
            "fake_conv_id",
            tool_manager.load_tools().await.unwrap(),
            None,
            None,
        )
        .await;
        conversation_state.set_next_user_message("start".to_string()).await;
        for i in 0..=(MAX_CONVERSATION_STATE_HISTORY_LEN + 100) {
            let s = conversation_state.as_sendable_conversation_state(true).await;
            assert_conversation_state_invariants(s, i);
            if i % 3 == 0 {
                conversation_state.push_assistant_message(AssistantMessage::new_tool_use(None, i.to_string(), vec![
                    AssistantToolUse {
                        id: "tool_id".to_string(),
                        name: "tool name".to_string(),
                        args: serde_json::Value::Null,
                    },
                ]));
                conversation_state.add_tool_results(vec![ToolUseResult {
                    tool_use_id: "tool_id".to_string(),
                    content: vec![],
                    status: ToolResultStatus::Success,
                }]);
            } else {
                conversation_state.push_assistant_message(AssistantMessage::new_response(None, i.to_string()));
                conversation_state.set_next_user_message(i.to_string()).await;
            }
        }
    }

    #[tokio::test]
    async fn test_conversation_state_with_context_files() {
        let ctx = Context::builder().with_test_home().await.unwrap().build_fake();
        ctx.fs().write(AMAZONQ_FILENAME, "test context").await.unwrap();

        let mut tool_manager = ToolManager::default();
        let mut conversation_state = ConversationState::new(
            ctx,
            "fake_conv_id",
            tool_manager.load_tools().await.unwrap(),
            None,
            None,
        )
        .await;

        // First, build a large conversation history. We need to ensure that the order is always
        // User -> Assistant -> User -> Assistant ...and so on.
        conversation_state.set_next_user_message("start".to_string()).await;
        for i in 0..=(MAX_CONVERSATION_STATE_HISTORY_LEN + 100) {
            let s = conversation_state.as_sendable_conversation_state(true).await;

            // Ensure that the first two messages are the fake context messages.
            let hist = s.history.as_ref().unwrap();
            let user = &hist[0];
            let assistant = &hist[1];
            match (user, assistant) {
                (ChatMessage::UserInputMessage(user), ChatMessage::AssistantResponseMessage(_)) => {
                    assert!(
                        user.content.contains("test context"),
                        "expected context message to contain context file, instead found: {}",
                        user.content
                    );
                },
                _ => panic!("Expected the first two messages to be from the user and the assistant"),
            }

            assert_conversation_state_invariants(s, i);

            conversation_state.push_assistant_message(AssistantMessage::new_response(None, i.to_string()));
            conversation_state.set_next_user_message(i.to_string()).await;
        }
    }

    #[tokio::test]
    async fn test_conversation_state_additional_context() {
        tracing_subscriber::fmt::try_init().ok();

        let mut tool_manager = ToolManager::default();
        let ctx = Context::builder().with_test_home().await.unwrap().build_fake();
        let conversation_start_context = "conversation start context";
        let prompt_context = "prompt context";
        let config = serde_json::json!({
            "hooks": {
                "test_per_prompt": {
                    "trigger": "per_prompt",
                    "type": "inline",
                    "command": format!("echo {}", prompt_context)
                },
                "test_conversation_start": {
                    "trigger": "conversation_start",
                    "type": "inline",
                    "command": format!("echo {}", conversation_start_context)
                }
            }
        });
        let config_path = profile_context_path(&ctx, "default").unwrap();
        ctx.fs().create_dir_all(config_path.parent().unwrap()).await.unwrap();
        ctx.fs()
            .write(&config_path, serde_json::to_string(&config).unwrap())
            .await
            .unwrap();
        let mut conversation_state = ConversationState::new(
            ctx,
            "fake_conv_id",
            tool_manager.load_tools().await.unwrap(),
            None,
            Some(SharedWriter::stdout()),
        )
        .await;

        // Simulate conversation flow
        conversation_state.set_next_user_message("start".to_string()).await;
        for i in 0..=5 {
            let s = conversation_state.as_sendable_conversation_state(true).await;
            let hist = s.history.as_ref().unwrap();
            #[allow(clippy::match_wildcard_for_single_variants)]
            match &hist[0] {
                ChatMessage::UserInputMessage(user) => {
                    assert!(
                        user.content.contains(conversation_start_context),
                        "expected to contain '{conversation_start_context}', instead found: {}",
                        user.content
                    );
                },
                _ => panic!("Expected user message."),
            }
            assert!(
                s.user_input_message.content.contains(prompt_context),
                "expected to contain '{prompt_context}', instead found: {}",
                s.user_input_message.content
            );

            conversation_state.push_assistant_message(AssistantMessage::new_response(None, i.to_string()));
            conversation_state.set_next_user_message(i.to_string()).await;
        }
    }
}<|MERGE_RESOLUTION|>--- conflicted
+++ resolved
@@ -123,11 +123,7 @@
                         description: v.description,
                         input_schema: v.input_schema.into(),
                     });
-<<<<<<< HEAD
-                    acc.entry(v.tool_origin.unwrap_or(ToolOrigin::Core))
-=======
                     acc.entry(v.tool_origin)
->>>>>>> 03173158
                         .and_modify(|tools| tools.push(tool.clone()))
                         .or_insert(vec![tool]);
                     acc
