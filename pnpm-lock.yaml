--- conflicted
+++ resolved
@@ -853,18 +853,12 @@
       '@amzn/tsconfig':
         specifier: workspace:^
         version: link:../packages/tsconfig
-<<<<<<< HEAD
-      ts-proto:
-        specifier: ^2.6.0
-        version: 2.6.0
-=======
       '@bufbuild/buf':
         specifier: ^1.47.2
         version: 1.47.2
       '@bufbuild/protoc-gen-es':
         specifier: ^2.2.3
         version: 2.2.3(@bufbuild/protobuf@2.2.3)
->>>>>>> 56251adc
       typescript:
         specifier: ^5.7.2
         version: 5.7.2
@@ -5788,23 +5782,6 @@
       '@swc/wasm':
         optional: true
 
-<<<<<<< HEAD
-  ts-poet@6.9.0:
-    resolution: {integrity: sha512-roe6W6MeZmCjRmppyfOURklO5tQFQ6Sg7swURKkwYJvV7dbGCrK28um5+51iW3twdPRKtwarqFAVMU6G1mvnuQ==}
-
-  ts-proto-descriptors@2.0.0:
-    resolution: {integrity: sha512-wHcTH3xIv11jxgkX5OyCSFfw27agpInAd6yh89hKG6zqIXnjW9SYqSER2CVQxdPj4czeOhGagNvZBEbJPy7qkw==}
-
-  ts-proto@2.5.0:
-    resolution: {integrity: sha512-QI+rFgj4Th3njPZ8a3HM56kH7S2ZU/ph8MeH8JC3ouhhVe5hVXEG0nAyeHXaOE+gi/8YwCGDORIyNAzdb7Pr4g==}
-    hasBin: true
-
-  ts-proto@2.6.0:
-    resolution: {integrity: sha512-vMpXqanLw2Y0Mp3NcjV5kM7JSTiKHksJyy7/LCuZmUt7iZ3NBz6Up6b9uQn8cC1RzzMyAk+fBIT7qzoLGgl5kw==}
-    hasBin: true
-
-=======
->>>>>>> 56251adc
   tsconfig-paths@3.15.0:
     resolution: {integrity: sha512-2Ac2RgzDe/cn48GvOe3M+o82pEFewD3UPbyoUHHdKasHwJKjds4fLXWf/Ux5kATBKN20oaFGu+jbElp1pos0mg==}
 
@@ -12327,31 +12304,6 @@
       v8-compile-cache-lib: 3.0.1
       yn: 3.1.1
 
-<<<<<<< HEAD
-  ts-poet@6.9.0:
-    dependencies:
-      dprint-node: 1.0.8
-
-  ts-proto-descriptors@2.0.0:
-    dependencies:
-      '@bufbuild/protobuf': 2.2.2
-
-  ts-proto@2.5.0:
-    dependencies:
-      '@bufbuild/protobuf': 2.2.2
-      case-anything: 2.1.13
-      ts-poet: 6.9.0
-      ts-proto-descriptors: 2.0.0
-
-  ts-proto@2.6.0:
-    dependencies:
-      '@bufbuild/protobuf': 2.2.2
-      case-anything: 2.1.13
-      ts-poet: 6.9.0
-      ts-proto-descriptors: 2.0.0
-
-=======
->>>>>>> 56251adc
   tsconfig-paths@3.15.0:
     dependencies:
       '@types/json5': 0.0.29
